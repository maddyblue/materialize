// Copyright Materialize, Inc. and contributors. All rights reserved.
//
// Use of this software is governed by the Business Source License
// included in the LICENSE file.
//
// As of the Change Date specified in that file, in accordance with
// the Business Source License, use of this software will be governed
// by the Apache License, Version 2.0.

#![allow(missing_docs)]

//! The tunable knobs for persist.

use std::sync::atomic::{AtomicUsize, Ordering};
use std::sync::{Arc, RwLock};
use std::time::Duration;

use mz_build_info::BuildInfo;
use mz_ore::cast::CastFrom;
use mz_ore::now::NowFn;
use mz_persist::cfg::{BlobKnobs, ConsensusKnobs};
use mz_proto::{ProtoType, RustType, TryFromProtoError};
use proptest_derive::Arbitrary;
use semver::Version;
use serde::{Deserialize, Serialize};

include!(concat!(env!("OUT_DIR"), "/mz_persist_client.cfg.rs"));

/// The tunable knobs for persist.
///
/// Tuning inputs:
/// - A larger blob_target_size (capped at KEY_VAL_DATA_MAX_LEN) results in
///   fewer entries in consensus state. Before we have compaction and/or
///   incremental state, it is already growing without bound, so this is a
///   concern. OTOH, for any "reasonable" size (> 100MiB?) of blob_target_size,
///   it seems we'd end up with a pretty tremendous amount of data in the shard
///   before this became a real issue.
/// - A larger blob_target_size will results in fewer s3 operations, which are
///   charged per operation. (Hmm, maybe not if we're charged per call in a
///   multipart op. The S3Blob impl already chunks things at 8MiB.)
/// - A smaller blob_target_size will result in more even memory usage in
///   readers.
/// - A larger batch_builder_max_outstanding_parts increases throughput (to a
///   point).
/// - A smaller batch_builder_max_outstanding_parts provides a bound on the
///   amount of memory used by a writer.
/// - A larger compaction_heuristic_min_inputs means state size is larger.
/// - A smaller compaction_heuristic_min_inputs means more compactions happen
///   (higher write amp).
/// - A larger compaction_heuristic_min_updates means more consolidations are
///   discovered while reading a snapshot (higher read amp and higher space
///   amp).
/// - A smaller compaction_heuristic_min_updates means more compactions happen
///   (higher write amp).
///
/// Tuning logic:
/// - blob_target_size was initially selected to be an exact multiple of 8MiB
///   (the s3 multipart size) that was in the same neighborhood as our initial
///   max throughput (~250MiB).
/// - batch_builder_max_outstanding_parts was initially selected to be as small
///   as possible without harming pipelining. 0 means no pipelining, 1 is full
///   pipelining as long as generating data takes less time than writing to s3
///   (hopefully a fair assumption), 2 is a little extra slop on top of 1.
/// - compaction_heuristic_min_inputs was set by running the open-loop benchmark
///   with batches of size 10,240 bytes (selected to be small but such that the
///   overhead of our columnar encoding format was less than 10%) and manually
///   increased until the write amp stopped going down. This becomes much less
///   important once we have incremental state. The initial value is a
///   placeholder and should be revisited at some point.
/// - compaction_heuristic_min_updates was set via a thought experiment. This is
///   an `O(n*log(n))` upper bound on the number of unconsolidated updates that
///   would be consolidated if we compacted as the in-mem Spine does. The
///   initial value is a placeholder and should be revisited at some point.
///
/// TODO: Move these tuning notes into SessionVar descriptions once we have
/// SystemVars for most of these.
//
// TODO: The configs left here don't react dynamically to changes. Move as many
// of them to DynamicConfig as possible.
#[derive(Debug, Clone)]
pub struct PersistConfig {
    /// Info about which version of the code is running.
    pub(crate) build_version: Version,
    /// Hostname of this persist user. Stored in state and used for debugging.
    pub hostname: String,
    /// A clock to use for all leasing and other non-debugging use.
    pub now: NowFn,
    /// Configurations that can be dynamically updated.
    pub(crate) dynamic: Arc<DynamicConfig>,
    /// Whether to physically and logically compact batches in blob storage.
    pub compaction_enabled: bool,
    /// In Compactor::compact_and_apply_background, the maximum number of concurrent
    /// compaction requests that can execute for a given shard.
    pub compaction_concurrency_limit: usize,
    /// In Compactor::compact_and_apply_background, the maximum number of pending
    /// compaction requests to queue.
    pub compaction_queue_size: usize,
    /// The maximum size of the connection pool to Postgres/CRDB when performing
    /// consensus reads and writes.
    pub consensus_connection_pool_max_size: usize,
    /// Length of time after a writer's last operation after which the writer
    /// may be expired.
    pub writer_lease_duration: Duration,
    /// Length of time after a reader's last operation after which the reader
    /// may be expired.
    pub reader_lease_duration: Duration,
    /// Length of time between critical handles' calls to downgrade since
    pub critical_downgrade_interval: Duration,
}

impl PersistConfig {
    /// Returns a new instance of [PersistConfig] with default tuning.
    pub fn new(build_info: &BuildInfo, now: NowFn) -> Self {
        // Escape hatch in case we need to disable compaction.
        let compaction_disabled = mz_ore::env::is_var_truthy("MZ_PERSIST_COMPACTION_DISABLED");
        Self {
            build_version: build_info.semver_version(),
            now,
            dynamic: Arc::new(DynamicConfig {
                batch_builder_max_outstanding_parts: AtomicUsize::new(2),
                blob_target_size: AtomicUsize::new(Self::DEFAULT_BLOB_TARGET_SIZE),
                compaction_heuristic_min_inputs: AtomicUsize::new(8),
                compaction_heuristic_min_parts: AtomicUsize::new(8),
                compaction_heuristic_min_updates: AtomicUsize::new(1024),
                compaction_memory_bound_bytes: AtomicUsize::new(1024 * MB),
                compaction_minimum_timeout: Self::DEFAULT_COMPACTION_MINIMUM_TIMEOUT,
                consensus_connection_pool_ttl: Duration::from_secs(300),
                consensus_connection_pool_ttl_stagger: Duration::from_secs(6),
                consensus_connect_timeout: RwLock::new(Self::DEFAULT_CRDB_CONNECT_TIMEOUT),
                gc_blob_delete_concurrency_limit: AtomicUsize::new(32),
                state_versions_recent_live_diffs_limit: AtomicUsize::new(usize::cast_from(
                    30 * Self::NEED_ROLLUP_THRESHOLD,
                )),
<<<<<<< HEAD
                sink_minimum_batch_updates: AtomicUsize::new(
                    Self::DEFAULT_SINK_MINIMUM_BATCH_UPDATES,
                ),
=======
                usage_state_fetch_concurrency_limit: AtomicUsize::new(8),
>>>>>>> d238cb46
            }),
            compaction_enabled: !compaction_disabled,
            compaction_concurrency_limit: 5,
            compaction_queue_size: 20,
            consensus_connection_pool_max_size: 50,
            writer_lease_duration: 60 * Duration::from_secs(60),
            reader_lease_duration: Self::DEFAULT_READ_LEASE_DURATION,
            critical_downgrade_interval: Duration::from_secs(30),
            // TODO: This doesn't work with the process orchestrator. Instead,
            // separate --log-prefix into --service-name and --enable-log-prefix
            // options, where the first is always provided and the second is
            // conditionally enabled by the process orchestrator.
            hostname: std::env::var("HOSTNAME").unwrap_or_else(|_| "unknown".to_owned()),
        }
    }

    /// The minimum number of updates that justify writing out a batch in `persist_sink`'s
    /// `write_batches` operator. (If there are fewer than this minimum number of updates,
    /// they'll be forwarded on to `append_batch` to be combined and written there.)
    pub fn sink_minimum_batch_updates(&self) -> usize {
        self.dynamic
            .sink_minimum_batch_updates
            .load(DynamicConfig::LOAD_ORDERING)
    }

    /// Returns a new instance of [PersistConfig] for tests.
    #[cfg(test)]
    pub fn new_for_tests() -> Self {
        use mz_build_info::DUMMY_BUILD_INFO;
        use mz_ore::now::SYSTEM_TIME;

        let mut cfg = Self::new(&DUMMY_BUILD_INFO, SYSTEM_TIME.clone());
        cfg.hostname = "tests".into();
        cfg
    }
}

pub(crate) const MB: usize = 1024 * 1024;

impl PersistConfig {
    /// Default value for [`DynamicConfig::blob_target_size`].
    pub const DEFAULT_BLOB_TARGET_SIZE: usize = 128 * MB;
    /// Default value for [`DynamicConfig::compaction_minimum_timeout`].
    pub const DEFAULT_COMPACTION_MINIMUM_TIMEOUT: Duration = Duration::from_secs(90);
    /// Default value for [`DynamicConfig::consensus_connect_timeout`].
    pub const DEFAULT_CRDB_CONNECT_TIMEOUT: Duration = Duration::from_secs(5);

    /// Default value for [`PersistConfig::sink_minimum_batch_updates`].
    pub const DEFAULT_SINK_MINIMUM_BATCH_UPDATES: usize = 0;

    // Move this to a PersistConfig field when we actually have read leases.
    //
    // MIGRATION: Remove this once we remove the ReaderState <->
    // ProtoReaderState migration.
    pub(crate) const DEFAULT_READ_LEASE_DURATION: Duration = Duration::from_secs(60 * 15);

    // Tuning notes: Picked arbitrarily.
    pub(crate) const NEED_ROLLUP_THRESHOLD: u64 = 128;

    // TODO: Get rid of this in favor of using PersistParameters at the
    // relevant callsites.
    pub fn set_state_versions_recent_live_diffs_limit(&self, val: usize) {
        self.dynamic
            .state_versions_recent_live_diffs_limit
            .store(val, DynamicConfig::STORE_ORDERING);
    }
}

impl ConsensusKnobs for PersistConfig {
    fn connection_pool_max_size(&self) -> usize {
        self.consensus_connection_pool_max_size
    }

    fn connection_pool_ttl(&self) -> Duration {
        self.dynamic.consensus_connection_pool_ttl()
    }

    fn connection_pool_ttl_stagger(&self) -> Duration {
        self.dynamic.consensus_connection_pool_ttl_stagger()
    }

    fn connect_timeout(&self) -> Duration {
        *self
            .dynamic
            .consensus_connect_timeout
            .read()
            .expect("lock poisoned")
    }
}

/// Persist configurations that can be dynamically updated.
///
/// Persist is expected to react to each of these such that updating the value
/// returned by the function takes effect in persist (i.e. no caching it). This
/// should happen "as promptly as reasonably possible" where that's defined by
/// the tradeoffs of complexity vs promptness. For example, we might use a
/// consistent version of [Self::blob_target_size] for the entirety of a single
/// compaction call. However, it should _never_ require a process restart for an
/// update of these to take effect.
///
/// These are hooked up to LaunchDarkly. Specifically, LaunchDarkly configs are
/// serialized into a [PersistParameters]. In environmentd, these are applied
/// directly via [PersistParameters::apply] to the [PersistConfig] in
/// [crate::cache::PersistClientCache]. There is one `PersistClientCache` per
/// process, and every `PersistConfig` shares the same `Arc<DynamicConfig>`, so
/// this affects all [DynamicConfig] usage in the process. The
/// `PersistParameters` is also sent via the compute and storage command
/// streams, which then apply it to all computed/storaged/clusterd processes as
/// well.
#[derive(Debug)]
pub struct DynamicConfig {
    batch_builder_max_outstanding_parts: AtomicUsize,
    blob_target_size: AtomicUsize,
    compaction_heuristic_min_inputs: AtomicUsize,
    compaction_heuristic_min_parts: AtomicUsize,
    compaction_heuristic_min_updates: AtomicUsize,
    compaction_memory_bound_bytes: AtomicUsize,
    gc_blob_delete_concurrency_limit: AtomicUsize,
    state_versions_recent_live_diffs_limit: AtomicUsize,
<<<<<<< HEAD
    sink_minimum_batch_updates: AtomicUsize,
=======
    usage_state_fetch_concurrency_limit: AtomicUsize,
    consensus_connect_timeout: RwLock<Duration>,
>>>>>>> d238cb46

    // TODO: Figure out how to make these dynamic.
    compaction_minimum_timeout: Duration,
    consensus_connection_pool_ttl: Duration,
    consensus_connection_pool_ttl_stagger: Duration,
}

impl DynamicConfig {
    // TODO: Decide if we can relax these.
    const LOAD_ORDERING: Ordering = Ordering::SeqCst;
    const STORE_ORDERING: Ordering = Ordering::SeqCst;

    /// The maximum number of parts (s3 blobs) that [crate::batch::BatchBuilder]
    /// will pipeline before back-pressuring [crate::batch::BatchBuilder::add]
    /// calls on previous ones finishing.
    pub fn batch_builder_max_outstanding_parts(&self) -> usize {
        self.batch_builder_max_outstanding_parts
            .load(Self::LOAD_ORDERING)
    }

    /// A target maximum size of blob payloads in bytes. If a logical "batch" is
    /// bigger than this, it will be broken up into smaller, independent pieces.
    /// This is best-effort, not a guarantee (though as of 2022-06-09, we happen
    /// to always respect it). This target size doesn't apply for an individual
    /// update that exceeds it in size, but that scenario is almost certainly a
    /// mis-use of the system.
    pub fn blob_target_size(&self) -> usize {
        self.blob_target_size.load(Self::LOAD_ORDERING)
    }

    /// In Compactor::compact_and_apply, we do the compaction (don't skip it)
    /// if the number of inputs is at least this many. Compaction is performed
    /// if any of the heuristic criteria are met (they are OR'd).
    pub fn compaction_heuristic_min_inputs(&self) -> usize {
        self.compaction_heuristic_min_inputs
            .load(Self::LOAD_ORDERING)
    }

    /// In Compactor::compact_and_apply, we do the compaction (don't skip it)
    /// if the number of batch parts is at least this many. Compaction is performed
    /// if any of the heuristic criteria are met (they are OR'd).
    pub fn compaction_heuristic_min_parts(&self) -> usize {
        self.compaction_heuristic_min_parts
            .load(Self::LOAD_ORDERING)
    }

    /// In Compactor::compact_and_apply, we do the compaction (don't skip it)
    /// if the number of updates is at least this many. Compaction is performed
    /// if any of the heuristic criteria are met (they are OR'd).
    pub fn compaction_heuristic_min_updates(&self) -> usize {
        self.compaction_heuristic_min_updates
            .load(Self::LOAD_ORDERING)
    }

    /// The upper bound on compaction's memory consumption. The value must be at
    /// least 4*`blob_target_size`. Increasing this value beyond the minimum allows
    /// compaction to merge together more runs at once, providing greater
    /// consolidation of updates, at the cost of greater memory usage.
    pub fn compaction_memory_bound_bytes(&self) -> usize {
        self.compaction_memory_bound_bytes.load(Self::LOAD_ORDERING)
    }

    /// In Compactor::compact_and_apply_background, the minimum amount of time to
    /// allow a compaction request to run before timing it out. A request may be
    /// given a timeout greater than this value depending on the inputs' size
    pub fn compaction_minimum_timeout(&self) -> Duration {
        self.compaction_minimum_timeout
    }

    /// The minimum TTL of a connection to Postgres/CRDB before it is proactively
    /// terminated. Connections are routinely culled to balance load against the
    /// downstream database.
    pub fn consensus_connection_pool_ttl(&self) -> Duration {
        self.consensus_connection_pool_ttl
    }
    /// The minimum time between TTLing connections to Postgres/CRDB. This delay is
    /// used to stagger reconnections to avoid stampedes and high tail latencies.
    /// This value should be much less than `consensus_connection_pool_ttl` so that
    /// reconnections are biased towards terminating the oldest connections first.
    /// A value of `consensus_connection_pool_ttl / consensus_connection_pool_max_size`
    /// is likely a good place to start so that all connections are rotated when the
    /// pool is fully used.
    pub fn consensus_connection_pool_ttl_stagger(&self) -> Duration {
        self.consensus_connection_pool_ttl_stagger
    }
    /// The duration to wait for a Consensus Postgres/CRDB connection to be made before retrying.
    pub fn consensus_connect_timeout(&self) -> Duration {
        *self
            .consensus_connect_timeout
            .read()
            .expect("lock poisoned")
    }

    /// The maximum number of concurrent blob deletes during garbage collection.
    pub fn gc_blob_delete_concurrency_limit(&self) -> usize {
        self.gc_blob_delete_concurrency_limit
            .load(Self::LOAD_ORDERING)
    }

    /// The # of diffs to initially scan when fetching the latest consensus state, to
    /// determine which requests go down the fast vs slow path. Should be large enough
    /// to fetch all live diffs in the steady-state, and small enough to query Consensus
    /// at high volume. Steady-state usage should accommodate readers that require
    /// seqno-holds for reasonable amounts of time, which to start we say is 10s of minutes.
    ///
    /// This value ought to be defined in terms of `NEED_ROLLUP_THRESHOLD` to approximate
    /// when we expect rollups to be written and therefore when old states will be truncated
    /// by GC.
    pub fn state_versions_recent_live_diffs_limit(&self) -> usize {
        self.state_versions_recent_live_diffs_limit
            .load(Self::LOAD_ORDERING)
    }

    /// The maximum number of concurrent state fetches during usage computation.
    pub fn usage_state_fetch_concurrency_limit(&self) -> usize {
        self.usage_state_fetch_concurrency_limit
            .load(Self::LOAD_ORDERING)
    }

    // TODO: Get rid of these in favor of using PersistParameters at the
    // relevant callsites.
    #[cfg(test)]
    pub fn set_blob_target_size(&self, val: usize) {
        self.blob_target_size.store(val, Self::LOAD_ORDERING);
    }
    #[cfg(test)]
    pub fn set_batch_builder_max_outstanding_parts(&self, val: usize) {
        self.batch_builder_max_outstanding_parts
            .store(val, Self::LOAD_ORDERING);
    }
    pub fn set_compaction_memory_bound_bytes(&self, val: usize) {
        self.compaction_memory_bound_bytes
            .store(val, Self::LOAD_ORDERING);
    }
}

// TODO: Replace with dynamic values when PersistConfig is integrated with LD
impl BlobKnobs for PersistConfig {
    fn operation_timeout(&self) -> Duration {
        Duration::from_secs(180)
    }

    fn operation_attempt_timeout(&self) -> Duration {
        Duration::from_secs(90)
    }

    fn connect_timeout(&self) -> Duration {
        Duration::from_secs(7)
    }

    fn read_timeout(&self) -> Duration {
        Duration::from_secs(10)
    }
}

/// Updates to values in [PersistConfig].
///
/// These reflect updates made to LaunchDarkly. They're passed from environmentd
/// through storage and compute commands and applied to PersistConfig to change
/// its values.
///
/// Parameters can be set (`Some`) or unset (`None`). Unset parameters should be
/// interpreted to mean "use the previous value".
#[derive(Clone, Debug, Default, PartialEq, Eq, Serialize, Deserialize, Arbitrary)]
pub struct PersistParameters {
    /// Configures [`DynamicConfig::blob_target_size`].
    pub blob_target_size: Option<usize>,
    /// Configures [`DynamicConfig::compaction_minimum_timeout`].
    pub compaction_minimum_timeout: Option<Duration>,
<<<<<<< HEAD
    /// Configures [`PersistConfig::sink_minimum_batch_updates`].
    pub sink_minimum_batch_updates: Option<usize>,
=======
    /// Configures [`DynamicConfig::consensus_connect_timeout`].
    pub consensus_connect_timeout: Option<Duration>,
>>>>>>> d238cb46
}

impl PersistParameters {
    /// Update the parameter values with the set ones from `other`.
    pub fn update(&mut self, other: PersistParameters) {
        // Deconstruct self and other so we get a compile failure if new fields
        // are added.
        let Self {
            blob_target_size: self_blob_target_size,
            compaction_minimum_timeout: self_compaction_minimum_timeout,
<<<<<<< HEAD
            sink_minimum_batch_updates: self_sink_minimum_batch_updates,
=======
            consensus_connect_timeout: self_consensus_connect_timeout,
>>>>>>> d238cb46
        } = self;
        let Self {
            blob_target_size: other_blob_target_size,
            compaction_minimum_timeout: other_compaction_minimum_timeout,
<<<<<<< HEAD
            sink_minimum_batch_updates: other_sink_minimum_batch_updates,
=======
            consensus_connect_timeout: other_consensus_connect_timeout,
>>>>>>> d238cb46
        } = other;
        if let Some(v) = other_blob_target_size {
            *self_blob_target_size = Some(v);
        }
        if let Some(v) = other_compaction_minimum_timeout {
            *self_compaction_minimum_timeout = Some(v);
        }
<<<<<<< HEAD
        if let Some(v) = other_sink_minimum_batch_updates {
            *self_sink_minimum_batch_updates = Some(v);
=======
        if let Some(v) = other_consensus_connect_timeout {
            *self_consensus_connect_timeout = Some(v);
>>>>>>> d238cb46
        }
    }

    /// Return whether all parameters are unset.
    pub fn all_unset(&self) -> bool {
        // TODO: Where is this called? We could save a tiny bit of boilerplate
        // by comparing self to Self::default().
        //
        // Deconstruct self so we get a compile failure if new fields are added.
        let Self {
            blob_target_size,
            compaction_minimum_timeout,
<<<<<<< HEAD
            sink_minimum_batch_updates,
        } = self;
        blob_target_size.is_none()
            && compaction_minimum_timeout.is_none()
            && sink_minimum_batch_updates.is_none()
=======
            consensus_connect_timeout,
        } = self;
        blob_target_size.is_none()
            && compaction_minimum_timeout.is_none()
            && consensus_connect_timeout.is_none()
>>>>>>> d238cb46
    }

    /// Applies the parameter values to persist's in-memory config object.
    ///
    /// Note that these overrides are not all applied atomically: i.e. it's
    /// possible for persist to race with this and see some but not all of the
    /// parameters applied.
    pub fn apply(&self, cfg: &PersistConfig) {
        // Deconstruct self so we get a compile failure if new fields are added.
        let Self {
            blob_target_size,
            compaction_minimum_timeout,
<<<<<<< HEAD
            sink_minimum_batch_updates,
=======
            consensus_connect_timeout,
>>>>>>> d238cb46
        } = self;
        if let Some(blob_target_size) = blob_target_size {
            cfg.dynamic
                .blob_target_size
                .store(*blob_target_size, DynamicConfig::STORE_ORDERING);
        }
        if let Some(_compaction_minimum_timeout) = compaction_minimum_timeout {
            // TODO: Figure out how to represent Durations in DynamicConfig.
        }
<<<<<<< HEAD
        if let Some(sink_minimum_batch_updates) = sink_minimum_batch_updates {
            cfg.dynamic
                .sink_minimum_batch_updates
                .store(*sink_minimum_batch_updates, DynamicConfig::STORE_ORDERING);
=======
        if let Some(consensus_connect_timeout) = consensus_connect_timeout {
            let mut timeout = cfg
                .dynamic
                .consensus_connect_timeout
                .write()
                .expect("lock poisoned");
            *timeout = *consensus_connect_timeout;
>>>>>>> d238cb46
        }
    }
}

impl RustType<ProtoPersistParameters> for PersistParameters {
    fn into_proto(&self) -> ProtoPersistParameters {
        ProtoPersistParameters {
            blob_target_size: self.blob_target_size.into_proto(),
            compaction_minimum_timeout: self.compaction_minimum_timeout.into_proto(),
<<<<<<< HEAD
            sink_minimum_batch_updates: self.sink_minimum_batch_updates.into_proto(),
=======
            consensus_connect_timeout: self.consensus_connect_timeout.into_proto(),
>>>>>>> d238cb46
        }
    }

    fn from_proto(proto: ProtoPersistParameters) -> Result<Self, TryFromProtoError> {
        Ok(Self {
            blob_target_size: proto.blob_target_size.into_rust()?,
            compaction_minimum_timeout: proto.compaction_minimum_timeout.into_rust()?,
<<<<<<< HEAD
            sink_minimum_batch_updates: proto.sink_minimum_batch_updates.into_rust()?,
=======
            consensus_connect_timeout: proto.consensus_connect_timeout.into_rust()?,
>>>>>>> d238cb46
        })
    }
}<|MERGE_RESOLUTION|>--- conflicted
+++ resolved
@@ -131,13 +131,10 @@
                 state_versions_recent_live_diffs_limit: AtomicUsize::new(usize::cast_from(
                     30 * Self::NEED_ROLLUP_THRESHOLD,
                 )),
-<<<<<<< HEAD
+                usage_state_fetch_concurrency_limit: AtomicUsize::new(8),
                 sink_minimum_batch_updates: AtomicUsize::new(
                     Self::DEFAULT_SINK_MINIMUM_BATCH_UPDATES,
                 ),
-=======
-                usage_state_fetch_concurrency_limit: AtomicUsize::new(8),
->>>>>>> d238cb46
             }),
             compaction_enabled: !compaction_disabled,
             compaction_concurrency_limit: 5,
@@ -257,12 +254,9 @@
     compaction_memory_bound_bytes: AtomicUsize,
     gc_blob_delete_concurrency_limit: AtomicUsize,
     state_versions_recent_live_diffs_limit: AtomicUsize,
-<<<<<<< HEAD
-    sink_minimum_batch_updates: AtomicUsize,
-=======
     usage_state_fetch_concurrency_limit: AtomicUsize,
     consensus_connect_timeout: RwLock<Duration>,
->>>>>>> d238cb46
+    sink_minimum_batch_updates: AtomicUsize,
 
     // TODO: Figure out how to make these dynamic.
     compaction_minimum_timeout: Duration,
@@ -432,13 +426,10 @@
     pub blob_target_size: Option<usize>,
     /// Configures [`DynamicConfig::compaction_minimum_timeout`].
     pub compaction_minimum_timeout: Option<Duration>,
-<<<<<<< HEAD
+    /// Configures [`DynamicConfig::consensus_connect_timeout`].
+    pub consensus_connect_timeout: Option<Duration>,
     /// Configures [`PersistConfig::sink_minimum_batch_updates`].
     pub sink_minimum_batch_updates: Option<usize>,
-=======
-    /// Configures [`DynamicConfig::consensus_connect_timeout`].
-    pub consensus_connect_timeout: Option<Duration>,
->>>>>>> d238cb46
 }
 
 impl PersistParameters {
@@ -449,20 +440,14 @@
         let Self {
             blob_target_size: self_blob_target_size,
             compaction_minimum_timeout: self_compaction_minimum_timeout,
-<<<<<<< HEAD
+            consensus_connect_timeout: self_consensus_connect_timeout,
             sink_minimum_batch_updates: self_sink_minimum_batch_updates,
-=======
-            consensus_connect_timeout: self_consensus_connect_timeout,
->>>>>>> d238cb46
         } = self;
         let Self {
             blob_target_size: other_blob_target_size,
             compaction_minimum_timeout: other_compaction_minimum_timeout,
-<<<<<<< HEAD
+            consensus_connect_timeout: other_consensus_connect_timeout,
             sink_minimum_batch_updates: other_sink_minimum_batch_updates,
-=======
-            consensus_connect_timeout: other_consensus_connect_timeout,
->>>>>>> d238cb46
         } = other;
         if let Some(v) = other_blob_target_size {
             *self_blob_target_size = Some(v);
@@ -470,13 +455,11 @@
         if let Some(v) = other_compaction_minimum_timeout {
             *self_compaction_minimum_timeout = Some(v);
         }
-<<<<<<< HEAD
+        if let Some(v) = other_consensus_connect_timeout {
+            *self_consensus_connect_timeout = Some(v);
+        }
         if let Some(v) = other_sink_minimum_batch_updates {
             *self_sink_minimum_batch_updates = Some(v);
-=======
-        if let Some(v) = other_consensus_connect_timeout {
-            *self_consensus_connect_timeout = Some(v);
->>>>>>> d238cb46
         }
     }
 
@@ -489,19 +472,13 @@
         let Self {
             blob_target_size,
             compaction_minimum_timeout,
-<<<<<<< HEAD
+            consensus_connect_timeout,
             sink_minimum_batch_updates,
         } = self;
         blob_target_size.is_none()
             && compaction_minimum_timeout.is_none()
+            && consensus_connect_timeout.is_none()
             && sink_minimum_batch_updates.is_none()
-=======
-            consensus_connect_timeout,
-        } = self;
-        blob_target_size.is_none()
-            && compaction_minimum_timeout.is_none()
-            && consensus_connect_timeout.is_none()
->>>>>>> d238cb46
     }
 
     /// Applies the parameter values to persist's in-memory config object.
@@ -514,11 +491,8 @@
         let Self {
             blob_target_size,
             compaction_minimum_timeout,
-<<<<<<< HEAD
+            consensus_connect_timeout,
             sink_minimum_batch_updates,
-=======
-            consensus_connect_timeout,
->>>>>>> d238cb46
         } = self;
         if let Some(blob_target_size) = blob_target_size {
             cfg.dynamic
@@ -528,12 +502,6 @@
         if let Some(_compaction_minimum_timeout) = compaction_minimum_timeout {
             // TODO: Figure out how to represent Durations in DynamicConfig.
         }
-<<<<<<< HEAD
-        if let Some(sink_minimum_batch_updates) = sink_minimum_batch_updates {
-            cfg.dynamic
-                .sink_minimum_batch_updates
-                .store(*sink_minimum_batch_updates, DynamicConfig::STORE_ORDERING);
-=======
         if let Some(consensus_connect_timeout) = consensus_connect_timeout {
             let mut timeout = cfg
                 .dynamic
@@ -541,7 +509,11 @@
                 .write()
                 .expect("lock poisoned");
             *timeout = *consensus_connect_timeout;
->>>>>>> d238cb46
+        }
+        if let Some(sink_minimum_batch_updates) = sink_minimum_batch_updates {
+            cfg.dynamic
+                .sink_minimum_batch_updates
+                .store(*sink_minimum_batch_updates, DynamicConfig::STORE_ORDERING);
         }
     }
 }
@@ -551,11 +523,8 @@
         ProtoPersistParameters {
             blob_target_size: self.blob_target_size.into_proto(),
             compaction_minimum_timeout: self.compaction_minimum_timeout.into_proto(),
-<<<<<<< HEAD
+            consensus_connect_timeout: self.consensus_connect_timeout.into_proto(),
             sink_minimum_batch_updates: self.sink_minimum_batch_updates.into_proto(),
-=======
-            consensus_connect_timeout: self.consensus_connect_timeout.into_proto(),
->>>>>>> d238cb46
         }
     }
 
@@ -563,11 +532,8 @@
         Ok(Self {
             blob_target_size: proto.blob_target_size.into_rust()?,
             compaction_minimum_timeout: proto.compaction_minimum_timeout.into_rust()?,
-<<<<<<< HEAD
+            consensus_connect_timeout: proto.consensus_connect_timeout.into_rust()?,
             sink_minimum_batch_updates: proto.sink_minimum_batch_updates.into_rust()?,
-=======
-            consensus_connect_timeout: proto.consensus_connect_timeout.into_rust()?,
->>>>>>> d238cb46
         })
     }
 }